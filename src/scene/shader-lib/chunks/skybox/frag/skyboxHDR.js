export default /* glsl */`
varying vec3 vViewDir;

uniform samplerCube texture_cubeMap;

<<<<<<< HEAD
#ifdef PROJECTED_SKYDOME

    uniform mat3 cubeMapRotationMatrix;
    uniform vec3 view_position;             // camera world position
    uniform vec4 projectedSkydomeCenter;    // x, y, z: world space origin of the tripod, w: blend factor
    uniform vec4 projectedSkydomeDome;      // x, y, z: world space dome center, w: (dome radius)^2
    uniform vec4 projectedSkydomePlane;     // x, y, z, w: world space ground plane

    void intersectPlane(inout float t, vec3 pos, vec3 dir, vec4 plane) {
        float d = dot(dir, plane.xyz);
        if (d != 0.0) {
            float n = -(dot(pos, plane.xyz) + plane.w) / d;
            if (n >= 0.0 && n < t) {
                t = n;
            }
        }
    }

    bool intersectSphere(inout float t, vec3 pos, vec3 dir, vec4 sphere) {
        vec3 L = sphere.xyz - pos;
        float tca = dot(L, dir);

        float d2 = sphere.w - (dot(L, L) - tca * tca);
        if (d2 >= 0.0) {
            float thc = tca + sqrt(d2);
            if (thc >= 0.0 && thc < t) {
                t = thc;
                return true;
            }
        }

        return false;
    }
=======
#ifdef SKYMESH

    varying vec3 vWorldPos;
    uniform mat3 cubeMapRotationMatrix;
    uniform vec3 projectedSkydomeCenter;
>>>>>>> 23df8cb5

#endif

void main(void) {
<<<<<<< HEAD

    #ifdef PROJECTED_SKYDOME

        // get world space ray
        vec3 view_pos = view_position;
        vec3 view_dir = normalize(vViewDir);

        // intersect ray with world geometry
        float t = 8000.0;   // max intersection distance
        if (intersectSphere(t, view_pos, view_dir, projectedSkydomeDome) && view_dir.y < 0.0) {
            intersectPlane(t, view_pos, view_dir, projectedSkydomePlane);
        }

        // calculate world space intersection
        vec3 world_pos = view_pos + view_dir * t;

        // get vector from world space pos to tripod origin
        vec3 env_dir = normalize(world_pos - projectedSkydomeCenter.xyz);

        vec3 dir = mix(view_dir, env_dir, projectedSkydomeCenter.w) * cubeMapRotationMatrix;

    #else

        vec3 dir = vViewDir;

    #endif

    dir.x *= -1.0;
=======
>>>>>>> 23df8cb5

    #ifdef SKYMESH

        // get vector from world space pos to tripod origin
        vec3 envDir = normalize(vWorldPos - projectedSkydomeCenter);
        vec3 dir = envDir * cubeMapRotationMatrix;

    #else

        vec3 dir = vViewDir;

    #endif

    dir.x *= -1.0;
    vec3 linear = $DECODE(textureCube(texture_cubeMap, fixSeamsStatic(dir, $FIXCONST)));
    gl_FragColor = vec4(gammaCorrectOutput(toneMap(processEnvironment(linear))), 1.0);
}
`;<|MERGE_RESOLUTION|>--- conflicted
+++ resolved
@@ -3,82 +3,15 @@
 
 uniform samplerCube texture_cubeMap;
 
-<<<<<<< HEAD
-#ifdef PROJECTED_SKYDOME
-
-    uniform mat3 cubeMapRotationMatrix;
-    uniform vec3 view_position;             // camera world position
-    uniform vec4 projectedSkydomeCenter;    // x, y, z: world space origin of the tripod, w: blend factor
-    uniform vec4 projectedSkydomeDome;      // x, y, z: world space dome center, w: (dome radius)^2
-    uniform vec4 projectedSkydomePlane;     // x, y, z, w: world space ground plane
-
-    void intersectPlane(inout float t, vec3 pos, vec3 dir, vec4 plane) {
-        float d = dot(dir, plane.xyz);
-        if (d != 0.0) {
-            float n = -(dot(pos, plane.xyz) + plane.w) / d;
-            if (n >= 0.0 && n < t) {
-                t = n;
-            }
-        }
-    }
-
-    bool intersectSphere(inout float t, vec3 pos, vec3 dir, vec4 sphere) {
-        vec3 L = sphere.xyz - pos;
-        float tca = dot(L, dir);
-
-        float d2 = sphere.w - (dot(L, L) - tca * tca);
-        if (d2 >= 0.0) {
-            float thc = tca + sqrt(d2);
-            if (thc >= 0.0 && thc < t) {
-                t = thc;
-                return true;
-            }
-        }
-
-        return false;
-    }
-=======
 #ifdef SKYMESH
 
     varying vec3 vWorldPos;
     uniform mat3 cubeMapRotationMatrix;
     uniform vec3 projectedSkydomeCenter;
->>>>>>> 23df8cb5
 
 #endif
 
 void main(void) {
-<<<<<<< HEAD
-
-    #ifdef PROJECTED_SKYDOME
-
-        // get world space ray
-        vec3 view_pos = view_position;
-        vec3 view_dir = normalize(vViewDir);
-
-        // intersect ray with world geometry
-        float t = 8000.0;   // max intersection distance
-        if (intersectSphere(t, view_pos, view_dir, projectedSkydomeDome) && view_dir.y < 0.0) {
-            intersectPlane(t, view_pos, view_dir, projectedSkydomePlane);
-        }
-
-        // calculate world space intersection
-        vec3 world_pos = view_pos + view_dir * t;
-
-        // get vector from world space pos to tripod origin
-        vec3 env_dir = normalize(world_pos - projectedSkydomeCenter.xyz);
-
-        vec3 dir = mix(view_dir, env_dir, projectedSkydomeCenter.w) * cubeMapRotationMatrix;
-
-    #else
-
-        vec3 dir = vViewDir;
-
-    #endif
-
-    dir.x *= -1.0;
-=======
->>>>>>> 23df8cb5
 
     #ifdef SKYMESH
 
