--- conflicted
+++ resolved
@@ -418,11 +418,7 @@
                 format = pc.PIXELFORMAT_R8_G8_B8_A8;
                 data1 = convertToUint(offsetScale(luts.data1, o1, s1));
                 data2 = convertToUint(offsetScale(luts.data2, o2, s2));
-<<<<<<< HEAD
-              
-=======
-
->>>>>>> c0764650
+
             }
 
             var tex1 = createTexture(device, data1, format);
